{
  "name": "prev-heart",
  "version": "0.0.1",
  "description": "",
  "author": "",
  "private": true,
  "license": "UNLICENSED",
  "scripts": {
    "build": "nest build",
    "prisma:migrate": "yarn prisma migrate deploy",
    "format": "prettier --write \"src/**/*.ts\" \"test/**/*.ts\"",
    "start": "nest start",
    "start:dev": "nest start --watch",
    "start:debug": "nest start --debug --watch",
    "start:prod": "node dist/main",
    "start:docker": "yarn prisma:migrate && yarn start:dev",
    "lint": "eslint \"{src,apps,libs,test}/**/*.ts\" --fix",
    "test": "jest",
    "test:watch": "jest --watch",
    "test:cov": "jest --coverage",
    "test:debug": "node --inspect-brk -r tsconfig-paths/register -r ts-node/register node_modules/.bin/jest --runInBand",
<<<<<<< HEAD
    "test:unit": "jest --selectProjects unit",
    "test:e2e": "jest --selectProjects e2e",
    "prepare": "husky"
=======
    "test:e2e": "jest --config ./test/jest-e2e.json"
>>>>>>> 4c91c6d4
  },
  "dependencies": {
    "@nestjs/common": "^11.0.1",
    "@nestjs/config": "^4.0.2",
    "@nestjs/core": "^11.0.1",
    "@nestjs/mapped-types": "^2.1.0",
    "@nestjs/platform-express": "^11.0.1",
    "@nestjs/swagger": "^11.2.0",
    "@prisma/client": "^6.14.0",
    "@types/bcrypt": "^6.0.0",
    "@types/jsonwebtoken": "^9.0.10",
    "bcrypt": "^6.0.0",
    "class-transformer": "^0.5.1",
    "class-validator": "^0.14.2",
    "cors": "^2.8.5",
    "dotenv": "^17.2.1",
    "expo-server-sdk": "^4.0.0",
    "jsonwebtoken": "^9.0.2",
    "reflect-metadata": "^0.2.2",
    "rxjs": "^7.8.1"
  },
  "devDependencies": {
    "@eslint/eslintrc": "^3.2.0",
    "@eslint/js": "^9.18.0",
    "@nestjs/cli": "^11.0.0",
    "@nestjs/schematics": "^11.0.0",
    "@nestjs/testing": "^11.0.1",
    "@types/express": "^5.0.0",
    "@types/jest": "^30.0.0",
    "@types/node": "^22.10.7",
    "@types/supertest": "^6.0.2",
    "eslint": "^9.18.0",
    "eslint-config-prettier": "^10.0.1",
    "eslint-plugin-prettier": "^5.2.2",
    "git-commit-msg-linter": "^5.0.8",
    "globals": "^16.0.0",
    "husky": "^9.1.7",
    "jest": "^30.0.0",
<<<<<<< HEAD
    "jest-mock-extended": "^4.0.0",
    "lint-staged": "^16.2.5",
=======
>>>>>>> 4c91c6d4
    "prettier": "^3.4.2",
    "prisma": "^6.14.0",
    "source-map-support": "^0.5.21",
    "supertest": "^7.0.0",
    "ts-jest": "^29.2.5",
    "ts-loader": "^9.5.2",
    "ts-node": "^10.9.2",
    "tsconfig-paths": "^4.2.0",
    "typescript": "^5.7.3",
    "typescript-eslint": "^8.20.0",
    "zod": "^4.0.17"
  },
  "jest": {
    "moduleFileExtensions": [
      "js",
      "json",
      "ts"
    ],
    "rootDir": "src",
    "testRegex": ".*\\.spec\\.ts$",
    "transform": {
      "^.+\\.(t|j)s$": "ts-jest"
    },
    "collectCoverageFrom": [
      "**/*.(t|j)s"
    ],
    "coverageDirectory": "../coverage",
    "testEnvironment": "node"
  }
}<|MERGE_RESOLUTION|>--- conflicted
+++ resolved
@@ -19,13 +19,9 @@
     "test:watch": "jest --watch",
     "test:cov": "jest --coverage",
     "test:debug": "node --inspect-brk -r tsconfig-paths/register -r ts-node/register node_modules/.bin/jest --runInBand",
-<<<<<<< HEAD
     "test:unit": "jest --selectProjects unit",
     "test:e2e": "jest --selectProjects e2e",
     "prepare": "husky"
-=======
-    "test:e2e": "jest --config ./test/jest-e2e.json"
->>>>>>> 4c91c6d4
   },
   "dependencies": {
     "@nestjs/common": "^11.0.1",
@@ -64,11 +60,8 @@
     "globals": "^16.0.0",
     "husky": "^9.1.7",
     "jest": "^30.0.0",
-<<<<<<< HEAD
     "jest-mock-extended": "^4.0.0",
     "lint-staged": "^16.2.5",
-=======
->>>>>>> 4c91c6d4
     "prettier": "^3.4.2",
     "prisma": "^6.14.0",
     "source-map-support": "^0.5.21",
